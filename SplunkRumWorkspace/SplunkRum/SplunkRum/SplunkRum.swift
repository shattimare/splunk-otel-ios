--- conflicted
+++ resolved
@@ -190,44 +190,6 @@
             theBeaconUrl = beaconUrl + "?auth="+rumAuth
         }
         OpenTelemetrySDK.instance.tracerProvider.addSpanProcessor(GlobalAttributesProcessor())
-<<<<<<< HEAD
-        let exportOptions = ZipkinTraceExporterOptions(endpoint: beaconUrl+"?auth="+rumAuth, serviceName: "myservice") // FIXME control zipkin better to not emit unneeded fields
-        let zipkin = ZipkinTraceExporter(options: exportOptions)
-        let retry = RetryExporter(proxy: zipkin)
-        let limiting = LimitingExporter(proxy: retry, spanFilter: options?.spanFilter ?? nil)
-       /* DispatchQueue.global().async {
-            var backgroundTaskID = UIBackgroundTaskIdentifier(rawValue: 0)
-            backgroundTaskID = UIApplication.shared.beginBackgroundTask(withName: "batch worker task") {
-            // End the task if time expires.
-            UIApplication.shared.endBackgroundTask(backgroundTaskID)
-            backgroundTaskID = UIBackgroundTaskIdentifier.invalid
-            }*/
-            OpenTelemetrySDK.instance.tracerProvider.addSpanProcessor(BatchSpanProcessor(spanExporter: limiting))
-            if options?.debug ?? false {
-                OpenTelemetrySDK.instance.tracerProvider.addSpanProcessor(SimpleSpanProcessor(spanExporter: StdoutExporter(isDebug: true)))
-            }
-            sendAppStartSpan()
-            let srInit = buildTracer()
-                .spanBuilder(spanName: "SplunkRum.initialize")
-                .setStartTime(time: splunkRumInitializeCalledTime)
-                .startSpan()
-            srInit.setAttribute(key: "component", value: "appstart")
-            if options != nil {
-                srInit.setAttribute(key: "config_settings", value: options!.toAttributeValue())
-            }
-            if options?.networkInstrumentation ?? true {
-                initalizeNetworkInstrumentation()
-            }
-            initializeNetworkTypeMonitoring()
-            initalizeUIInstrumentation()
-            // not initializeAppLifecycleInstrumentation, done at end of AppStart
-            srInit.end()
-            initialized = true
-          /*  // End the task assertion.
-            UIApplication.shared.endBackgroundTask(backgroundTaskID)
-            backgroundTaskID = UIBackgroundTaskIdentifier.invalid
-        }*/
-=======
         let exportOptions = ZipkinTraceExporterOptions(endpoint: theBeaconUrl!, serviceName: "myservice") // FIXME control zipkin better to not emit unneeded fields
 
         if options?.enableDiskCache ?? false {
@@ -266,7 +228,6 @@
         // not initializeAppLifecycleInstrumentation, done at end of AppStart
         srInit.end()
         initialized = true
->>>>>>> 1ee4da83
         print("SplunkRum.initialize() complete")
         return true
 
