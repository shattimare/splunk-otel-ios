--- conflicted
+++ resolved
@@ -205,27 +205,18 @@
             if options != nil {
                 srInit.setAttribute(key: "config_settings", value: options!.toAttributeValue())
             }
-            initalizeNetworkInstrumentation()
+            if options?.networkInstrumentation ?? true {
+                initalizeNetworkInstrumentation()
+            }
             initializeNetworkTypeMonitoring()
             initalizeUIInstrumentation()
-             // not initializeAppLifecycleInstrumentation, done at end of AppStart
+            // not initializeAppLifecycleInstrumentation, done at end of AppStart
             srInit.end()
             initialized = true
             // End the task assertion.
             UIApplication.shared.endBackgroundTask(backgroundTaskID)
             backgroundTaskID = UIBackgroundTaskIdentifier.invalid
         }
-<<<<<<< HEAD
-=======
-        if options?.networkInstrumentation ?? true {
-            initalizeNetworkInstrumentation()
-        }
-        initializeNetworkTypeMonitoring()
-        initalizeUIInstrumentation()
-        // not initializeAppLifecycleInstrumentation, done at end of AppStart
-        srInit.end()
-        initialized = true
->>>>>>> 7e00f39b
         print("SplunkRum.initialize() complete")
         return true
 
