// !$*UTF8*$!
{
	archiveVersion = 1;
	classes = {
	};
	objectVersion = 52;
	objects = {

/* Begin PBXBuildFile section */
		86043B7C25F93E3400A29788 /* Log.swift in Sources */ = {isa = PBXBuildFile; fileRef = 86043B7B25F93E3400A29788 /* Log.swift */; };
		8607AD4B267B9032004FAFFD /* AppLifecycle.swift in Sources */ = {isa = PBXBuildFile; fileRef = 8607AD4A267B9032004FAFFD /* AppLifecycle.swift */; };
		8610004626178DB9008B972A /* DeviceKit in Frameworks */ = {isa = PBXBuildFile; productRef = 8610004526178DB9008B972A /* DeviceKit */; };
		8616CD5F266E673F0048980B /* ScreenName.swift in Sources */ = {isa = PBXBuildFile; fileRef = 8616CD5E266E673F0048980B /* ScreenName.swift */; };
		8624DAB5269CAE61005D65DE /* NetworkType.swift in Sources */ = {isa = PBXBuildFile; fileRef = 8624DAB4269CAE61005D65DE /* NetworkType.swift */; };
		86260ECE25CDC1DE009F3CB1 /* SplunkRum.framework in Frameworks */ = {isa = PBXBuildFile; fileRef = 86260EC425CDC1DE009F3CB1 /* SplunkRum.framework */; };
		86260ED525CDC1DE009F3CB1 /* SplunkRum.h in Headers */ = {isa = PBXBuildFile; fileRef = 86260EC725CDC1DE009F3CB1 /* SplunkRum.h */; settings = {ATTRIBUTES = (Public, ); }; };
		86260F0F25CDC407009F3CB1 /* SplunkRum.swift in Sources */ = {isa = PBXBuildFile; fileRef = 86260F0E25CDC407009F3CB1 /* SplunkRum.swift */; };
		86260F1925CDC6C4009F3CB1 /* ServerTimingTests.swift in Sources */ = {isa = PBXBuildFile; fileRef = 86260F1825CDC6C4009F3CB1 /* ServerTimingTests.swift */; };
		8634EDC425FA86D20082819A /* LimitingExporter.swift in Sources */ = {isa = PBXBuildFile; fileRef = 8634EDC325FA86D20082819A /* LimitingExporter.swift */; };
		863A2F4225ED7BB100F3ECE0 /* AppStart.swift in Sources */ = {isa = PBXBuildFile; fileRef = 863A2F4125ED7BB100F3ECE0 /* AppStart.swift */; };
		8654BCEC25E423170013F7F6 /* InstrumentationUtils.swift in Sources */ = {isa = PBXBuildFile; fileRef = 8654BCEB25E423170013F7F6 /* InstrumentationUtils.swift */; };
		8654BCF825E54D340013F7F6 /* ErrorReporting.swift in Sources */ = {isa = PBXBuildFile; fileRef = 8654BCF725E54D340013F7F6 /* ErrorReporting.swift */; };
		8654BCFC25E55E850013F7F6 /* TestUtils.swift in Sources */ = {isa = PBXBuildFile; fileRef = 8654BCFB25E55E850013F7F6 /* TestUtils.swift */; };
		8654BD0025E561AE0013F7F6 /* ErrorTests.swift in Sources */ = {isa = PBXBuildFile; fileRef = 8654BCFF25E561AE0013F7F6 /* ErrorTests.swift */; };
		865A5CA125DC33EF003A1E5A /* NetworkInstrumentationTests.swift in Sources */ = {isa = PBXBuildFile; fileRef = 865A5CA025DC33EF003A1E5A /* NetworkInstrumentationTests.swift */; };
		865A5CA625DC34D8003A1E5A /* Swifter in Frameworks */ = {isa = PBXBuildFile; productRef = 865A5CA525DC34D8003A1E5A /* Swifter */; };
		865DBDD92677AA7B00EFE8D5 /* RetryExporter.swift in Sources */ = {isa = PBXBuildFile; fileRef = 865DBDD82677AA7B00EFE8D5 /* RetryExporter.swift */; };
		866192F425ED329E0035F08E /* Session.swift in Sources */ = {isa = PBXBuildFile; fileRef = 866192F325ED329E0035F08E /* Session.swift */; };
		866192F825ED34750035F08E /* UtilsTests.swift in Sources */ = {isa = PBXBuildFile; fileRef = 866192F725ED34750035F08E /* UtilsTests.swift */; };
		869E0B86273AC46B00EBDA52 /* OpenTelemetryApi in Frameworks */ = {isa = PBXBuildFile; productRef = 869E0B85273AC46B00EBDA52 /* OpenTelemetryApi */; };
		869E0B88273AC47700EBDA52 /* OpenTelemetrySdk in Frameworks */ = {isa = PBXBuildFile; productRef = 869E0B87273AC47700EBDA52 /* OpenTelemetrySdk */; };
		869E0B8A273AC48000EBDA52 /* StdoutExporter in Frameworks */ = {isa = PBXBuildFile; productRef = 869E0B89273AC48000EBDA52 /* StdoutExporter */; };
		869E0B8C273AC48B00EBDA52 /* ZipkinExporter in Frameworks */ = {isa = PBXBuildFile; productRef = 869E0B8B273AC48B00EBDA52 /* ZipkinExporter */; };
		86AAAD4725CEC374001D1195 /* NetworkInstrumentation.swift in Sources */ = {isa = PBXBuildFile; fileRef = 86AAAD4625CEC374001D1195 /* NetworkInstrumentation.swift */; };
		86D3D39D25E82278004DD939 /* UIInstrumentation.swift in Sources */ = {isa = PBXBuildFile; fileRef = 86D3D39C25E82278004DD939 /* UIInstrumentation.swift */; };
		86F2A5CF2702476000641068 /* WebViewInstrumentation.swift in Sources */ = {isa = PBXBuildFile; fileRef = 86F2A5CE2702476000641068 /* WebViewInstrumentation.swift */; };
		E2ACB216283E3483006A1475 /* SpanToDiskExporter.swift in Sources */ = {isa = PBXBuildFile; fileRef = E2ACB215283E3483006A1475 /* SpanToDiskExporter.swift */; };
		E2ACB21B283F852E006A1475 /* SpanFromDiskExporter.swift in Sources */ = {isa = PBXBuildFile; fileRef = E2ACB21A283F852E006A1475 /* SpanFromDiskExporter.swift */; };
		E2ACB21D283F855C006A1475 /* SpanDb.swift in Sources */ = {isa = PBXBuildFile; fileRef = E2ACB21C283F855C006A1475 /* SpanDb.swift */; };
		E2ACB21F283F871D006A1475 /* ZipkinTransform.swift in Sources */ = {isa = PBXBuildFile; fileRef = E2ACB21E283F871D006A1475 /* ZipkinTransform.swift */; };
		E2ACB22128451939006A1475 /* libsqlite3.tbd in Frameworks */ = {isa = PBXBuildFile; fileRef = E2ACB22028451903006A1475 /* libsqlite3.tbd */; };
		E2AFD9E72846919C000F53BF /* BandwidthTracker.swift in Sources */ = {isa = PBXBuildFile; fileRef = E2AFD9E62846919C000F53BF /* BandwidthTracker.swift */; };
		E2AFD9E9284691EE000F53BF /* BandwidthTrackerTest.swift in Sources */ = {isa = PBXBuildFile; fileRef = E2AFD9E8284691EE000F53BF /* BandwidthTrackerTest.swift */; };
		E2AFD9EB28469C93000F53BF /* SpanDbTest.swift in Sources */ = {isa = PBXBuildFile; fileRef = E2AFD9EA28469C93000F53BF /* SpanDbTest.swift */; };
		E2AFD9F428473F7A000F53BF /* SplunkRum.framework in Frameworks */ = {isa = PBXBuildFile; fileRef = 86260EC425CDC1DE009F3CB1 /* SplunkRum.framework */; };
		E2AFD9FF2847A397000F53BF /* Swifter in Frameworks */ = {isa = PBXBuildFile; productRef = E2AFD9FE2847A397000F53BF /* Swifter */; };
		E2AFDA032847A6A0000F53BF /* SpanToDiskExportTest.swift in Sources */ = {isa = PBXBuildFile; fileRef = E2AFDA022847A6A0000F53BF /* SpanToDiskExportTest.swift */; };
		E2AFDA052847C529000F53BF /* SpanFromDiskExporterTest.swift in Sources */ = {isa = PBXBuildFile; fileRef = E2AFDA042847C529000F53BF /* SpanFromDiskExporterTest.swift */; };
		E2AFDA072847C678000F53BF /* DiskExportCommon.swift in Sources */ = {isa = PBXBuildFile; fileRef = E2AFDA062847C678000F53BF /* DiskExportCommon.swift */; };
		E2AFDA092847DAC8000F53BF /* DiskExportPipelineTest.swift in Sources */ = {isa = PBXBuildFile; fileRef = E2AFDA082847DAC8000F53BF /* DiskExportPipelineTest.swift */; };
/* End PBXBuildFile section */

/* Begin PBXContainerItemProxy section */
		86260ECF25CDC1DE009F3CB1 /* PBXContainerItemProxy */ = {
			isa = PBXContainerItemProxy;
			containerPortal = 86260EBB25CDC1DE009F3CB1 /* Project object */;
			proxyType = 1;
			remoteGlobalIDString = 86260EC325CDC1DE009F3CB1;
			remoteInfo = SplunkRum;
		};
		E2AFD9F528473F7A000F53BF /* PBXContainerItemProxy */ = {
			isa = PBXContainerItemProxy;
			containerPortal = 86260EBB25CDC1DE009F3CB1 /* Project object */;
			proxyType = 1;
			remoteGlobalIDString = 86260EC325CDC1DE009F3CB1;
			remoteInfo = SplunkRum;
		};
/* End PBXContainerItemProxy section */

/* Begin PBXCopyFilesBuildPhase section */
		863044D125F6CA4000E0F846 /* Embed Frameworks */ = {
			isa = PBXCopyFilesBuildPhase;
			buildActionMask = 2147483647;
			dstPath = "";
			dstSubfolderSpec = 10;
			files = (
			);
			name = "Embed Frameworks";
			runOnlyForDeploymentPostprocessing = 0;
		};
/* End PBXCopyFilesBuildPhase section */

/* Begin PBXFileReference section */
		86043B7B25F93E3400A29788 /* Log.swift */ = {isa = PBXFileReference; lastKnownFileType = sourcecode.swift; path = Log.swift; sourceTree = "<group>"; };
		8607AD4A267B9032004FAFFD /* AppLifecycle.swift */ = {isa = PBXFileReference; lastKnownFileType = sourcecode.swift; path = AppLifecycle.swift; sourceTree = "<group>"; };
		8616CD5E266E673F0048980B /* ScreenName.swift */ = {isa = PBXFileReference; lastKnownFileType = sourcecode.swift; path = ScreenName.swift; sourceTree = "<group>"; };
		8624DAB4269CAE61005D65DE /* NetworkType.swift */ = {isa = PBXFileReference; lastKnownFileType = sourcecode.swift; path = NetworkType.swift; sourceTree = "<group>"; };
		86260EC425CDC1DE009F3CB1 /* SplunkRum.framework */ = {isa = PBXFileReference; explicitFileType = wrapper.framework; includeInIndex = 0; path = SplunkRum.framework; sourceTree = BUILT_PRODUCTS_DIR; };
		86260EC725CDC1DE009F3CB1 /* SplunkRum.h */ = {isa = PBXFileReference; lastKnownFileType = sourcecode.c.h; path = SplunkRum.h; sourceTree = "<group>"; };
		86260EC825CDC1DE009F3CB1 /* Info.plist */ = {isa = PBXFileReference; lastKnownFileType = text.plist.xml; path = Info.plist; sourceTree = "<group>"; };
		86260ECD25CDC1DE009F3CB1 /* SplunkRumTests.xctest */ = {isa = PBXFileReference; explicitFileType = wrapper.cfbundle; includeInIndex = 0; path = SplunkRumTests.xctest; sourceTree = BUILT_PRODUCTS_DIR; };
		86260ED425CDC1DE009F3CB1 /* Info.plist */ = {isa = PBXFileReference; lastKnownFileType = text.plist.xml; path = Info.plist; sourceTree = "<group>"; };
		86260F0E25CDC407009F3CB1 /* SplunkRum.swift */ = {isa = PBXFileReference; fileEncoding = 4; lastKnownFileType = sourcecode.swift; path = SplunkRum.swift; sourceTree = "<group>"; };
		86260F1825CDC6C4009F3CB1 /* ServerTimingTests.swift */ = {isa = PBXFileReference; fileEncoding = 4; lastKnownFileType = sourcecode.swift; path = ServerTimingTests.swift; sourceTree = "<group>"; };
		8634EDC325FA86D20082819A /* LimitingExporter.swift */ = {isa = PBXFileReference; lastKnownFileType = sourcecode.swift; path = LimitingExporter.swift; sourceTree = "<group>"; };
		863A2F4125ED7BB100F3ECE0 /* AppStart.swift */ = {isa = PBXFileReference; lastKnownFileType = sourcecode.swift; path = AppStart.swift; sourceTree = "<group>"; };
		8654BCEB25E423170013F7F6 /* InstrumentationUtils.swift */ = {isa = PBXFileReference; lastKnownFileType = sourcecode.swift; path = InstrumentationUtils.swift; sourceTree = "<group>"; };
		8654BCF725E54D340013F7F6 /* ErrorReporting.swift */ = {isa = PBXFileReference; lastKnownFileType = sourcecode.swift; path = ErrorReporting.swift; sourceTree = "<group>"; };
		8654BCFB25E55E850013F7F6 /* TestUtils.swift */ = {isa = PBXFileReference; lastKnownFileType = sourcecode.swift; path = TestUtils.swift; sourceTree = "<group>"; };
		8654BCFF25E561AE0013F7F6 /* ErrorTests.swift */ = {isa = PBXFileReference; lastKnownFileType = sourcecode.swift; path = ErrorTests.swift; sourceTree = "<group>"; };
		865A5CA025DC33EF003A1E5A /* NetworkInstrumentationTests.swift */ = {isa = PBXFileReference; lastKnownFileType = sourcecode.swift; path = NetworkInstrumentationTests.swift; sourceTree = "<group>"; };
		865DBDD82677AA7B00EFE8D5 /* RetryExporter.swift */ = {isa = PBXFileReference; lastKnownFileType = sourcecode.swift; path = RetryExporter.swift; sourceTree = "<group>"; };
		866192F325ED329E0035F08E /* Session.swift */ = {isa = PBXFileReference; lastKnownFileType = sourcecode.swift; path = Session.swift; sourceTree = "<group>"; };
		866192F725ED34750035F08E /* UtilsTests.swift */ = {isa = PBXFileReference; lastKnownFileType = sourcecode.swift; path = UtilsTests.swift; sourceTree = "<group>"; };
		86AAAD4625CEC374001D1195 /* NetworkInstrumentation.swift */ = {isa = PBXFileReference; lastKnownFileType = sourcecode.swift; path = NetworkInstrumentation.swift; sourceTree = "<group>"; };
		86D3D39C25E82278004DD939 /* UIInstrumentation.swift */ = {isa = PBXFileReference; lastKnownFileType = sourcecode.swift; path = UIInstrumentation.swift; sourceTree = "<group>"; };
		86F2A5CE2702476000641068 /* WebViewInstrumentation.swift */ = {isa = PBXFileReference; lastKnownFileType = sourcecode.swift; path = WebViewInstrumentation.swift; sourceTree = "<group>"; };
		E2ACB215283E3483006A1475 /* SpanToDiskExporter.swift */ = {isa = PBXFileReference; lastKnownFileType = sourcecode.swift; path = SpanToDiskExporter.swift; sourceTree = "<group>"; };
		E2ACB21A283F852E006A1475 /* SpanFromDiskExporter.swift */ = {isa = PBXFileReference; lastKnownFileType = sourcecode.swift; path = SpanFromDiskExporter.swift; sourceTree = "<group>"; };
		E2ACB21C283F855C006A1475 /* SpanDb.swift */ = {isa = PBXFileReference; lastKnownFileType = sourcecode.swift; path = SpanDb.swift; sourceTree = "<group>"; };
		E2ACB21E283F871D006A1475 /* ZipkinTransform.swift */ = {isa = PBXFileReference; lastKnownFileType = sourcecode.swift; path = ZipkinTransform.swift; sourceTree = "<group>"; };
		E2ACB22028451903006A1475 /* libsqlite3.tbd */ = {isa = PBXFileReference; lastKnownFileType = "sourcecode.text-based-dylib-definition"; name = libsqlite3.tbd; path = Platforms/MacOSX.platform/Developer/SDKs/MacOSX12.1.sdk/usr/lib/libsqlite3.tbd; sourceTree = DEVELOPER_DIR; };
		E2AFD9E62846919C000F53BF /* BandwidthTracker.swift */ = {isa = PBXFileReference; lastKnownFileType = sourcecode.swift; path = BandwidthTracker.swift; sourceTree = "<group>"; };
		E2AFD9E8284691EE000F53BF /* BandwidthTrackerTest.swift */ = {isa = PBXFileReference; lastKnownFileType = sourcecode.swift; path = BandwidthTrackerTest.swift; sourceTree = "<group>"; };
		E2AFD9EA28469C93000F53BF /* SpanDbTest.swift */ = {isa = PBXFileReference; lastKnownFileType = sourcecode.swift; path = SpanDbTest.swift; sourceTree = "<group>"; };
		E2AFD9F028473F7A000F53BF /* SplunkRumDiskExportTests.xctest */ = {isa = PBXFileReference; explicitFileType = wrapper.cfbundle; includeInIndex = 0; path = SplunkRumDiskExportTests.xctest; sourceTree = BUILT_PRODUCTS_DIR; };
		E2AFDA022847A6A0000F53BF /* SpanToDiskExportTest.swift */ = {isa = PBXFileReference; lastKnownFileType = sourcecode.swift; path = SpanToDiskExportTest.swift; sourceTree = "<group>"; };
		E2AFDA042847C529000F53BF /* SpanFromDiskExporterTest.swift */ = {isa = PBXFileReference; lastKnownFileType = sourcecode.swift; path = SpanFromDiskExporterTest.swift; sourceTree = "<group>"; };
		E2AFDA062847C678000F53BF /* DiskExportCommon.swift */ = {isa = PBXFileReference; lastKnownFileType = sourcecode.swift; path = DiskExportCommon.swift; sourceTree = "<group>"; };
		E2AFDA082847DAC8000F53BF /* DiskExportPipelineTest.swift */ = {isa = PBXFileReference; lastKnownFileType = sourcecode.swift; path = DiskExportPipelineTest.swift; sourceTree = "<group>"; };
/* End PBXFileReference section */

/* Begin PBXFrameworksBuildPhase section */
		86260EC125CDC1DE009F3CB1 /* Frameworks */ = {
			isa = PBXFrameworksBuildPhase;
			buildActionMask = 2147483647;
			files = (
				E2ACB22128451939006A1475 /* libsqlite3.tbd in Frameworks */,
				869E0B88273AC47700EBDA52 /* OpenTelemetrySdk in Frameworks */,
				869E0B8C273AC48B00EBDA52 /* ZipkinExporter in Frameworks */,
				8610004626178DB9008B972A /* DeviceKit in Frameworks */,
				869E0B8A273AC48000EBDA52 /* StdoutExporter in Frameworks */,
				869E0B86273AC46B00EBDA52 /* OpenTelemetryApi in Frameworks */,
			);
			runOnlyForDeploymentPostprocessing = 0;
		};
		86260ECA25CDC1DE009F3CB1 /* Frameworks */ = {
			isa = PBXFrameworksBuildPhase;
			buildActionMask = 2147483647;
			files = (
				86260ECE25CDC1DE009F3CB1 /* SplunkRum.framework in Frameworks */,
				865A5CA625DC34D8003A1E5A /* Swifter in Frameworks */,
			);
			runOnlyForDeploymentPostprocessing = 0;
		};
		E2AFD9ED28473F7A000F53BF /* Frameworks */ = {
			isa = PBXFrameworksBuildPhase;
			buildActionMask = 2147483647;
			files = (
				E2AFD9F428473F7A000F53BF /* SplunkRum.framework in Frameworks */,
				E2AFD9FF2847A397000F53BF /* Swifter in Frameworks */,
			);
			runOnlyForDeploymentPostprocessing = 0;
		};
/* End PBXFrameworksBuildPhase section */

/* Begin PBXGroup section */
		86260EBA25CDC1DE009F3CB1 = {
			isa = PBXGroup;
			children = (
				86260EC625CDC1DE009F3CB1 /* SplunkRum */,
				86260ED125CDC1DE009F3CB1 /* SplunkRumTests */,
				E2AFD9F128473F7A000F53BF /* SplunkRumDiskExportTests */,
				86260EC525CDC1DE009F3CB1 /* Products */,
				863044CD25F6CA4000E0F846 /* Frameworks */,
			);
			sourceTree = "<group>";
		};
		86260EC525CDC1DE009F3CB1 /* Products */ = {
			isa = PBXGroup;
			children = (
				86260EC425CDC1DE009F3CB1 /* SplunkRum.framework */,
				86260ECD25CDC1DE009F3CB1 /* SplunkRumTests.xctest */,
				E2AFD9F028473F7A000F53BF /* SplunkRumDiskExportTests.xctest */,
			);
			name = Products;
			sourceTree = "<group>";
		};
		86260EC625CDC1DE009F3CB1 /* SplunkRum */ = {
			isa = PBXGroup;
			children = (
				86260F0E25CDC407009F3CB1 /* SplunkRum.swift */,
				86260EC725CDC1DE009F3CB1 /* SplunkRum.h */,
				86260EC825CDC1DE009F3CB1 /* Info.plist */,
				86AAAD4625CEC374001D1195 /* NetworkInstrumentation.swift */,
				8654BCEB25E423170013F7F6 /* InstrumentationUtils.swift */,
				8654BCF725E54D340013F7F6 /* ErrorReporting.swift */,
				86D3D39C25E82278004DD939 /* UIInstrumentation.swift */,
				866192F325ED329E0035F08E /* Session.swift */,
				863A2F4125ED7BB100F3ECE0 /* AppStart.swift */,
				86043B7B25F93E3400A29788 /* Log.swift */,
				8634EDC325FA86D20082819A /* LimitingExporter.swift */,
				8616CD5E266E673F0048980B /* ScreenName.swift */,
				865DBDD82677AA7B00EFE8D5 /* RetryExporter.swift */,
				8607AD4A267B9032004FAFFD /* AppLifecycle.swift */,
				8624DAB4269CAE61005D65DE /* NetworkType.swift */,
				86F2A5CE2702476000641068 /* WebViewInstrumentation.swift */,
				E2ACB215283E3483006A1475 /* SpanToDiskExporter.swift */,
				E2ACB21A283F852E006A1475 /* SpanFromDiskExporter.swift */,
				E2ACB21C283F855C006A1475 /* SpanDb.swift */,
				E2ACB21E283F871D006A1475 /* ZipkinTransform.swift */,
				E2AFD9E62846919C000F53BF /* BandwidthTracker.swift */,
			);
			path = SplunkRum;
			sourceTree = "<group>";
		};
		86260ED125CDC1DE009F3CB1 /* SplunkRumTests */ = {
			isa = PBXGroup;
			children = (
				86260F1825CDC6C4009F3CB1 /* ServerTimingTests.swift */,
				86260ED425CDC1DE009F3CB1 /* Info.plist */,
				865A5CA025DC33EF003A1E5A /* NetworkInstrumentationTests.swift */,
				8654BCFB25E55E850013F7F6 /* TestUtils.swift */,
				8654BCFF25E561AE0013F7F6 /* ErrorTests.swift */,
				866192F725ED34750035F08E /* UtilsTests.swift */,
				E2AFD9E8284691EE000F53BF /* BandwidthTrackerTest.swift */,
				E2AFD9EA28469C93000F53BF /* SpanDbTest.swift */,
			);
			path = SplunkRumTests;
			sourceTree = "<group>";
		};
		863044CD25F6CA4000E0F846 /* Frameworks */ = {
			isa = PBXGroup;
			children = (
				E2ACB22028451903006A1475 /* libsqlite3.tbd */,
			);
			name = Frameworks;
			sourceTree = "<group>";
		};
		E2AFD9F128473F7A000F53BF /* SplunkRumDiskExportTests */ = {
			isa = PBXGroup;
			children = (
				E2AFDA022847A6A0000F53BF /* SpanToDiskExportTest.swift */,
				E2AFDA042847C529000F53BF /* SpanFromDiskExporterTest.swift */,
				E2AFDA062847C678000F53BF /* DiskExportCommon.swift */,
				E2AFDA082847DAC8000F53BF /* DiskExportPipelineTest.swift */,
			);
			path = SplunkRumDiskExportTests;
			sourceTree = "<group>";
		};
/* End PBXGroup section */

/* Begin PBXHeadersBuildPhase section */
		86260EBF25CDC1DE009F3CB1 /* Headers */ = {
			isa = PBXHeadersBuildPhase;
			buildActionMask = 2147483647;
			files = (
				86260ED525CDC1DE009F3CB1 /* SplunkRum.h in Headers */,
			);
			runOnlyForDeploymentPostprocessing = 0;
		};
/* End PBXHeadersBuildPhase section */

/* Begin PBXNativeTarget section */
		86260EC325CDC1DE009F3CB1 /* SplunkRum */ = {
			isa = PBXNativeTarget;
			buildConfigurationList = 86260ED825CDC1DE009F3CB1 /* Build configuration list for PBXNativeTarget "SplunkRum" */;
			buildPhases = (
				86260EBF25CDC1DE009F3CB1 /* Headers */,
				86260EC025CDC1DE009F3CB1 /* Sources */,
				86260EC125CDC1DE009F3CB1 /* Frameworks */,
				86260EC225CDC1DE009F3CB1 /* Resources */,
				863044D125F6CA4000E0F846 /* Embed Frameworks */,
			);
			buildRules = (
			);
			dependencies = (
			);
			name = SplunkRum;
			packageProductDependencies = (
				8610004526178DB9008B972A /* DeviceKit */,
				869E0B85273AC46B00EBDA52 /* OpenTelemetryApi */,
				869E0B87273AC47700EBDA52 /* OpenTelemetrySdk */,
				869E0B89273AC48000EBDA52 /* StdoutExporter */,
				869E0B8B273AC48B00EBDA52 /* ZipkinExporter */,
			);
			productName = SplunkRum;
			productReference = 86260EC425CDC1DE009F3CB1 /* SplunkRum.framework */;
			productType = "com.apple.product-type.framework";
		};
		86260ECC25CDC1DE009F3CB1 /* SplunkRumTests */ = {
			isa = PBXNativeTarget;
			buildConfigurationList = 86260EDB25CDC1DE009F3CB1 /* Build configuration list for PBXNativeTarget "SplunkRumTests" */;
			buildPhases = (
				86260EC925CDC1DE009F3CB1 /* Sources */,
				86260ECA25CDC1DE009F3CB1 /* Frameworks */,
				86260ECB25CDC1DE009F3CB1 /* Resources */,
			);
			buildRules = (
			);
			dependencies = (
				86260ED025CDC1DE009F3CB1 /* PBXTargetDependency */,
			);
			name = SplunkRumTests;
			packageProductDependencies = (
				865A5CA525DC34D8003A1E5A /* Swifter */,
			);
			productName = SplunkRumTests;
			productReference = 86260ECD25CDC1DE009F3CB1 /* SplunkRumTests.xctest */;
			productType = "com.apple.product-type.bundle.unit-test";
		};
		E2AFD9EF28473F7A000F53BF /* SplunkRumDiskExportTests */ = {
			isa = PBXNativeTarget;
			buildConfigurationList = E2AFD9F728473F7A000F53BF /* Build configuration list for PBXNativeTarget "SplunkRumDiskExportTests" */;
			buildPhases = (
				E2AFD9EC28473F7A000F53BF /* Sources */,
				E2AFD9ED28473F7A000F53BF /* Frameworks */,
				E2AFD9EE28473F7A000F53BF /* Resources */,
			);
			buildRules = (
			);
			dependencies = (
				E2AFD9F628473F7A000F53BF /* PBXTargetDependency */,
			);
			name = SplunkRumDiskExportTests;
			packageProductDependencies = (
				E2AFD9FE2847A397000F53BF /* Swifter */,
			);
			productName = SplunkRumDiskExportTests;
			productReference = E2AFD9F028473F7A000F53BF /* SplunkRumDiskExportTests.xctest */;
			productType = "com.apple.product-type.bundle.unit-test";
		};
/* End PBXNativeTarget section */

/* Begin PBXProject section */
		86260EBB25CDC1DE009F3CB1 /* Project object */ = {
			isa = PBXProject;
			attributes = {
<<<<<<< HEAD
				LastSwiftUpdateCheck = 1240;
				LastUpgradeCheck = 1340;
=======
				LastSwiftUpdateCheck = 1320;
				LastUpgradeCheck = 1240;
>>>>>>> 1ee4da83
				TargetAttributes = {
					86260EC325CDC1DE009F3CB1 = {
						CreatedOnToolsVersion = 12.4;
						LastSwiftMigration = 1240;
					};
					86260ECC25CDC1DE009F3CB1 = {
						CreatedOnToolsVersion = 12.4;
						LastSwiftMigration = 1240;
					};
					E2AFD9EF28473F7A000F53BF = {
						CreatedOnToolsVersion = 13.2.1;
					};
				};
			};
			buildConfigurationList = 86260EBE25CDC1DE009F3CB1 /* Build configuration list for PBXProject "SplunkRum" */;
			compatibilityVersion = "Xcode 9.3";
			developmentRegion = en;
			hasScannedForEncodings = 0;
			knownRegions = (
				en,
				Base,
			);
			mainGroup = 86260EBA25CDC1DE009F3CB1;
			packageReferences = (
				86260EE425CDC27F009F3CB1 /* XCRemoteSwiftPackageReference "opentelemetry-swift" */,
				865A5CA425DC34D8003A1E5A /* XCRemoteSwiftPackageReference "swifter" */,
				8610004426178DB9008B972A /* XCRemoteSwiftPackageReference "DeviceKit" */,
			);
			productRefGroup = 86260EC525CDC1DE009F3CB1 /* Products */;
			projectDirPath = "";
			projectRoot = "";
			targets = (
				86260EC325CDC1DE009F3CB1 /* SplunkRum */,
				86260ECC25CDC1DE009F3CB1 /* SplunkRumTests */,
				E2AFD9EF28473F7A000F53BF /* SplunkRumDiskExportTests */,
			);
		};
/* End PBXProject section */

/* Begin PBXResourcesBuildPhase section */
		86260EC225CDC1DE009F3CB1 /* Resources */ = {
			isa = PBXResourcesBuildPhase;
			buildActionMask = 2147483647;
			files = (
			);
			runOnlyForDeploymentPostprocessing = 0;
		};
		86260ECB25CDC1DE009F3CB1 /* Resources */ = {
			isa = PBXResourcesBuildPhase;
			buildActionMask = 2147483647;
			files = (
			);
			runOnlyForDeploymentPostprocessing = 0;
		};
		E2AFD9EE28473F7A000F53BF /* Resources */ = {
			isa = PBXResourcesBuildPhase;
			buildActionMask = 2147483647;
			files = (
			);
			runOnlyForDeploymentPostprocessing = 0;
		};
/* End PBXResourcesBuildPhase section */

/* Begin PBXSourcesBuildPhase section */
		86260EC025CDC1DE009F3CB1 /* Sources */ = {
			isa = PBXSourcesBuildPhase;
			buildActionMask = 2147483647;
			files = (
				8654BCEC25E423170013F7F6 /* InstrumentationUtils.swift in Sources */,
				8616CD5F266E673F0048980B /* ScreenName.swift in Sources */,
				86260F0F25CDC407009F3CB1 /* SplunkRum.swift in Sources */,
				E2ACB21F283F871D006A1475 /* ZipkinTransform.swift in Sources */,
				E2ACB21D283F855C006A1475 /* SpanDb.swift in Sources */,
				86043B7C25F93E3400A29788 /* Log.swift in Sources */,
				E2AFD9E72846919C000F53BF /* BandwidthTracker.swift in Sources */,
				865DBDD92677AA7B00EFE8D5 /* RetryExporter.swift in Sources */,
				E2ACB216283E3483006A1475 /* SpanToDiskExporter.swift in Sources */,
				863A2F4225ED7BB100F3ECE0 /* AppStart.swift in Sources */,
				8634EDC425FA86D20082819A /* LimitingExporter.swift in Sources */,
				866192F425ED329E0035F08E /* Session.swift in Sources */,
				86F2A5CF2702476000641068 /* WebViewInstrumentation.swift in Sources */,
				8624DAB5269CAE61005D65DE /* NetworkType.swift in Sources */,
				8607AD4B267B9032004FAFFD /* AppLifecycle.swift in Sources */,
				86AAAD4725CEC374001D1195 /* NetworkInstrumentation.swift in Sources */,
				E2ACB21B283F852E006A1475 /* SpanFromDiskExporter.swift in Sources */,
				86D3D39D25E82278004DD939 /* UIInstrumentation.swift in Sources */,
				8654BCF825E54D340013F7F6 /* ErrorReporting.swift in Sources */,
			);
			runOnlyForDeploymentPostprocessing = 0;
		};
		86260EC925CDC1DE009F3CB1 /* Sources */ = {
			isa = PBXSourcesBuildPhase;
			buildActionMask = 2147483647;
			files = (
				8654BD0025E561AE0013F7F6 /* ErrorTests.swift in Sources */,
				86260F1925CDC6C4009F3CB1 /* ServerTimingTests.swift in Sources */,
				8654BCFC25E55E850013F7F6 /* TestUtils.swift in Sources */,
				866192F825ED34750035F08E /* UtilsTests.swift in Sources */,
				E2AFD9E9284691EE000F53BF /* BandwidthTrackerTest.swift in Sources */,
				865A5CA125DC33EF003A1E5A /* NetworkInstrumentationTests.swift in Sources */,
				E2AFD9EB28469C93000F53BF /* SpanDbTest.swift in Sources */,
			);
			runOnlyForDeploymentPostprocessing = 0;
		};
		E2AFD9EC28473F7A000F53BF /* Sources */ = {
			isa = PBXSourcesBuildPhase;
			buildActionMask = 2147483647;
			files = (
				E2AFDA052847C529000F53BF /* SpanFromDiskExporterTest.swift in Sources */,
				E2AFDA092847DAC8000F53BF /* DiskExportPipelineTest.swift in Sources */,
				E2AFDA032847A6A0000F53BF /* SpanToDiskExportTest.swift in Sources */,
				E2AFDA072847C678000F53BF /* DiskExportCommon.swift in Sources */,
			);
			runOnlyForDeploymentPostprocessing = 0;
		};
/* End PBXSourcesBuildPhase section */

/* Begin PBXTargetDependency section */
		86260ED025CDC1DE009F3CB1 /* PBXTargetDependency */ = {
			isa = PBXTargetDependency;
			target = 86260EC325CDC1DE009F3CB1 /* SplunkRum */;
			targetProxy = 86260ECF25CDC1DE009F3CB1 /* PBXContainerItemProxy */;
		};
		E2AFD9F628473F7A000F53BF /* PBXTargetDependency */ = {
			isa = PBXTargetDependency;
			target = 86260EC325CDC1DE009F3CB1 /* SplunkRum */;
			targetProxy = E2AFD9F528473F7A000F53BF /* PBXContainerItemProxy */;
		};
/* End PBXTargetDependency section */

/* Begin XCBuildConfiguration section */
		86260ED625CDC1DE009F3CB1 /* Debug */ = {
			isa = XCBuildConfiguration;
			buildSettings = {
				ALWAYS_SEARCH_USER_PATHS = NO;
				CLANG_ANALYZER_NONNULL = YES;
				CLANG_ANALYZER_NUMBER_OBJECT_CONVERSION = YES_AGGRESSIVE;
				CLANG_CXX_LANGUAGE_STANDARD = "gnu++14";
				CLANG_CXX_LIBRARY = "libc++";
				CLANG_ENABLE_MODULES = YES;
				CLANG_ENABLE_OBJC_ARC = YES;
				CLANG_ENABLE_OBJC_WEAK = YES;
				CLANG_WARN_BLOCK_CAPTURE_AUTORELEASING = YES;
				CLANG_WARN_BOOL_CONVERSION = YES;
				CLANG_WARN_COMMA = YES;
				CLANG_WARN_CONSTANT_CONVERSION = YES;
				CLANG_WARN_DEPRECATED_OBJC_IMPLEMENTATIONS = YES;
				CLANG_WARN_DIRECT_OBJC_ISA_USAGE = YES_ERROR;
				CLANG_WARN_DOCUMENTATION_COMMENTS = YES;
				CLANG_WARN_EMPTY_BODY = YES;
				CLANG_WARN_ENUM_CONVERSION = YES;
				CLANG_WARN_INFINITE_RECURSION = YES;
				CLANG_WARN_INT_CONVERSION = YES;
				CLANG_WARN_NON_LITERAL_NULL_CONVERSION = YES;
				CLANG_WARN_OBJC_IMPLICIT_RETAIN_SELF = YES;
				CLANG_WARN_OBJC_LITERAL_CONVERSION = YES;
				CLANG_WARN_OBJC_ROOT_CLASS = YES_ERROR;
				CLANG_WARN_QUOTED_INCLUDE_IN_FRAMEWORK_HEADER = YES;
				CLANG_WARN_RANGE_LOOP_ANALYSIS = YES;
				CLANG_WARN_STRICT_PROTOTYPES = YES;
				CLANG_WARN_SUSPICIOUS_MOVE = YES;
				CLANG_WARN_UNGUARDED_AVAILABILITY = YES_AGGRESSIVE;
				CLANG_WARN_UNREACHABLE_CODE = YES;
				CLANG_WARN__DUPLICATE_METHOD_MATCH = YES;
				COPY_PHASE_STRIP = NO;
				CURRENT_PROJECT_VERSION = 1;
				DEBUG_INFORMATION_FORMAT = dwarf;
				ENABLE_STRICT_OBJC_MSGSEND = YES;
				ENABLE_TESTABILITY = YES;
				GCC_C_LANGUAGE_STANDARD = gnu11;
				GCC_DYNAMIC_NO_PIC = NO;
				GCC_NO_COMMON_BLOCKS = YES;
				GCC_OPTIMIZATION_LEVEL = 0;
				GCC_PREPROCESSOR_DEFINITIONS = (
					"DEBUG=1",
					"$(inherited)",
				);
				GCC_WARN_64_TO_32_BIT_CONVERSION = YES;
				GCC_WARN_ABOUT_RETURN_TYPE = YES_ERROR;
				GCC_WARN_UNDECLARED_SELECTOR = YES;
				GCC_WARN_UNINITIALIZED_AUTOS = YES_AGGRESSIVE;
				GCC_WARN_UNUSED_FUNCTION = YES;
				GCC_WARN_UNUSED_VARIABLE = YES;
				IPHONEOS_DEPLOYMENT_TARGET = 12.0;
				MTL_ENABLE_DEBUG_INFO = INCLUDE_SOURCE;
				MTL_FAST_MATH = YES;
				ONLY_ACTIVE_ARCH = YES;
				SDKROOT = iphoneos;
				SWIFT_ACTIVE_COMPILATION_CONDITIONS = DEBUG;
				SWIFT_OPTIMIZATION_LEVEL = "-Onone";
				VERSIONING_SYSTEM = "apple-generic";
				VERSION_INFO_PREFIX = "";
			};
			name = Debug;
		};
		86260ED725CDC1DE009F3CB1 /* Release */ = {
			isa = XCBuildConfiguration;
			buildSettings = {
				ALWAYS_SEARCH_USER_PATHS = NO;
				CLANG_ANALYZER_NONNULL = YES;
				CLANG_ANALYZER_NUMBER_OBJECT_CONVERSION = YES_AGGRESSIVE;
				CLANG_CXX_LANGUAGE_STANDARD = "gnu++14";
				CLANG_CXX_LIBRARY = "libc++";
				CLANG_ENABLE_MODULES = YES;
				CLANG_ENABLE_OBJC_ARC = YES;
				CLANG_ENABLE_OBJC_WEAK = YES;
				CLANG_WARN_BLOCK_CAPTURE_AUTORELEASING = YES;
				CLANG_WARN_BOOL_CONVERSION = YES;
				CLANG_WARN_COMMA = YES;
				CLANG_WARN_CONSTANT_CONVERSION = YES;
				CLANG_WARN_DEPRECATED_OBJC_IMPLEMENTATIONS = YES;
				CLANG_WARN_DIRECT_OBJC_ISA_USAGE = YES_ERROR;
				CLANG_WARN_DOCUMENTATION_COMMENTS = YES;
				CLANG_WARN_EMPTY_BODY = YES;
				CLANG_WARN_ENUM_CONVERSION = YES;
				CLANG_WARN_INFINITE_RECURSION = YES;
				CLANG_WARN_INT_CONVERSION = YES;
				CLANG_WARN_NON_LITERAL_NULL_CONVERSION = YES;
				CLANG_WARN_OBJC_IMPLICIT_RETAIN_SELF = YES;
				CLANG_WARN_OBJC_LITERAL_CONVERSION = YES;
				CLANG_WARN_OBJC_ROOT_CLASS = YES_ERROR;
				CLANG_WARN_QUOTED_INCLUDE_IN_FRAMEWORK_HEADER = YES;
				CLANG_WARN_RANGE_LOOP_ANALYSIS = YES;
				CLANG_WARN_STRICT_PROTOTYPES = YES;
				CLANG_WARN_SUSPICIOUS_MOVE = YES;
				CLANG_WARN_UNGUARDED_AVAILABILITY = YES_AGGRESSIVE;
				CLANG_WARN_UNREACHABLE_CODE = YES;
				CLANG_WARN__DUPLICATE_METHOD_MATCH = YES;
				COPY_PHASE_STRIP = NO;
				CURRENT_PROJECT_VERSION = 1;
				DEBUG_INFORMATION_FORMAT = "dwarf-with-dsym";
				ENABLE_NS_ASSERTIONS = NO;
				ENABLE_STRICT_OBJC_MSGSEND = YES;
				GCC_C_LANGUAGE_STANDARD = gnu11;
				GCC_NO_COMMON_BLOCKS = YES;
				GCC_WARN_64_TO_32_BIT_CONVERSION = YES;
				GCC_WARN_ABOUT_RETURN_TYPE = YES_ERROR;
				GCC_WARN_UNDECLARED_SELECTOR = YES;
				GCC_WARN_UNINITIALIZED_AUTOS = YES_AGGRESSIVE;
				GCC_WARN_UNUSED_FUNCTION = YES;
				GCC_WARN_UNUSED_VARIABLE = YES;
				IPHONEOS_DEPLOYMENT_TARGET = 12.0;
				MTL_ENABLE_DEBUG_INFO = NO;
				MTL_FAST_MATH = YES;
				SDKROOT = iphoneos;
				SWIFT_COMPILATION_MODE = wholemodule;
				SWIFT_OPTIMIZATION_LEVEL = "-O";
				VALIDATE_PRODUCT = YES;
				VERSIONING_SYSTEM = "apple-generic";
				VERSION_INFO_PREFIX = "";
			};
			name = Release;
		};
		86260ED925CDC1DE009F3CB1 /* Debug */ = {
			isa = XCBuildConfiguration;
			buildSettings = {
				CLANG_ENABLE_MODULES = YES;
				CODE_SIGN_STYLE = Automatic;
				DEFINES_MODULE = YES;
				DYLIB_COMPATIBILITY_VERSION = 1;
				DYLIB_CURRENT_VERSION = 1;
				DYLIB_INSTALL_NAME_BASE = "@rpath";
				GCC_TREAT_WARNINGS_AS_ERRORS = YES;
				INFOPLIST_FILE = SplunkRum/Info.plist;
				INSTALL_PATH = "$(LOCAL_LIBRARY_DIR)/Frameworks";
				LD_RUNPATH_SEARCH_PATHS = (
					"$(inherited)",
					"@executable_path/Frameworks",
					"@loader_path/Frameworks",
				);
				MARKETING_VERSION = 0.1.1;
				PRODUCT_BUNDLE_IDENTIFIER = com.splunk.opentelemetry.SplunkRum;
				PRODUCT_NAME = "$(TARGET_NAME:c99extidentifier)";
				SKIP_INSTALL = YES;
				SUPPORTS_MACCATALYST = YES;
				SWIFT_OPTIMIZATION_LEVEL = "-Onone";
				SWIFT_TREAT_WARNINGS_AS_ERRORS = YES;
				SWIFT_VERSION = 5.0;
				TARGETED_DEVICE_FAMILY = "1,2";
			};
			name = Debug;
		};
		86260EDA25CDC1DE009F3CB1 /* Release */ = {
			isa = XCBuildConfiguration;
			buildSettings = {
				CLANG_ENABLE_MODULES = YES;
				CODE_SIGN_STYLE = Automatic;
				DEFINES_MODULE = YES;
				DYLIB_COMPATIBILITY_VERSION = 1;
				DYLIB_CURRENT_VERSION = 1;
				DYLIB_INSTALL_NAME_BASE = "@rpath";
				GCC_TREAT_WARNINGS_AS_ERRORS = YES;
				INFOPLIST_FILE = SplunkRum/Info.plist;
				INSTALL_PATH = "$(LOCAL_LIBRARY_DIR)/Frameworks";
				LD_RUNPATH_SEARCH_PATHS = (
					"$(inherited)",
					"@executable_path/Frameworks",
					"@loader_path/Frameworks",
				);
				MARKETING_VERSION = 0.1.1;
				PRODUCT_BUNDLE_IDENTIFIER = com.splunk.opentelemetry.SplunkRum;
				PRODUCT_NAME = "$(TARGET_NAME:c99extidentifier)";
				SKIP_INSTALL = YES;
				SUPPORTS_MACCATALYST = YES;
				SWIFT_TREAT_WARNINGS_AS_ERRORS = YES;
				SWIFT_VERSION = 5.0;
				TARGETED_DEVICE_FAMILY = "1,2";
			};
			name = Release;
		};
		86260EDC25CDC1DE009F3CB1 /* Debug */ = {
			isa = XCBuildConfiguration;
			buildSettings = {
				ALWAYS_EMBED_SWIFT_STANDARD_LIBRARIES = YES;
				CLANG_ENABLE_MODULES = YES;
				"CODE_SIGN_IDENTITY[sdk=macosx*]" = "-";
				CODE_SIGN_STYLE = Automatic;
				INFOPLIST_FILE = SplunkRumTests/Info.plist;
				LD_RUNPATH_SEARCH_PATHS = (
					"$(inherited)",
					"@executable_path/Frameworks",
					"@loader_path/Frameworks",
				);
				MACOSX_DEPLOYMENT_TARGET = 10.15;
				PRODUCT_BUNDLE_IDENTIFIER = com.splunk.opentelemetry.SplunkRumTests;
				PRODUCT_NAME = "$(TARGET_NAME)";
				SWIFT_OPTIMIZATION_LEVEL = "-Onone";
				SWIFT_VERSION = 5.0;
				TARGETED_DEVICE_FAMILY = "1,2";
			};
			name = Debug;
		};
		86260EDD25CDC1DE009F3CB1 /* Release */ = {
			isa = XCBuildConfiguration;
			buildSettings = {
				ALWAYS_EMBED_SWIFT_STANDARD_LIBRARIES = YES;
				CLANG_ENABLE_MODULES = YES;
				"CODE_SIGN_IDENTITY[sdk=macosx*]" = "-";
				CODE_SIGN_STYLE = Automatic;
				INFOPLIST_FILE = SplunkRumTests/Info.plist;
				LD_RUNPATH_SEARCH_PATHS = (
					"$(inherited)",
					"@executable_path/Frameworks",
					"@loader_path/Frameworks",
				);
				MACOSX_DEPLOYMENT_TARGET = 10.15;
				PRODUCT_BUNDLE_IDENTIFIER = com.splunk.opentelemetry.SplunkRumTests;
				PRODUCT_NAME = "$(TARGET_NAME)";
				SWIFT_VERSION = 5.0;
				TARGETED_DEVICE_FAMILY = "1,2";
			};
			name = Release;
		};
		E2AFD9F828473F7A000F53BF /* Debug */ = {
			isa = XCBuildConfiguration;
			buildSettings = {
				CLANG_CXX_LANGUAGE_STANDARD = "gnu++17";
				"CODE_SIGN_IDENTITY[sdk=macosx*]" = "-";
				CODE_SIGN_STYLE = Automatic;
				CURRENT_PROJECT_VERSION = 1;
				GENERATE_INFOPLIST_FILE = YES;
				IPHONEOS_DEPLOYMENT_TARGET = 11.0;
				MACOSX_DEPLOYMENT_TARGET = 10.15;
				MARKETING_VERSION = 1.0;
				PRODUCT_BUNDLE_IDENTIFIER = com.splunk.opentelemetry.SplunkRumDiskExportTests;
				PRODUCT_NAME = "$(TARGET_NAME)";
				SWIFT_EMIT_LOC_STRINGS = NO;
				SWIFT_VERSION = 5.0;
				TARGETED_DEVICE_FAMILY = "1,2";
			};
			name = Debug;
		};
		E2AFD9F928473F7A000F53BF /* Release */ = {
			isa = XCBuildConfiguration;
			buildSettings = {
				CLANG_CXX_LANGUAGE_STANDARD = "gnu++17";
				"CODE_SIGN_IDENTITY[sdk=macosx*]" = "-";
				CODE_SIGN_STYLE = Automatic;
				CURRENT_PROJECT_VERSION = 1;
				GENERATE_INFOPLIST_FILE = YES;
				IPHONEOS_DEPLOYMENT_TARGET = 11.0;
				MACOSX_DEPLOYMENT_TARGET = 10.15;
				MARKETING_VERSION = 1.0;
				PRODUCT_BUNDLE_IDENTIFIER = com.splunk.opentelemetry.SplunkRumDiskExportTests;
				PRODUCT_NAME = "$(TARGET_NAME)";
				SWIFT_EMIT_LOC_STRINGS = NO;
				SWIFT_VERSION = 5.0;
				TARGETED_DEVICE_FAMILY = "1,2";
			};
			name = Release;
		};
/* End XCBuildConfiguration section */

/* Begin XCConfigurationList section */
		86260EBE25CDC1DE009F3CB1 /* Build configuration list for PBXProject "SplunkRum" */ = {
			isa = XCConfigurationList;
			buildConfigurations = (
				86260ED625CDC1DE009F3CB1 /* Debug */,
				86260ED725CDC1DE009F3CB1 /* Release */,
			);
			defaultConfigurationIsVisible = 0;
			defaultConfigurationName = Release;
		};
		86260ED825CDC1DE009F3CB1 /* Build configuration list for PBXNativeTarget "SplunkRum" */ = {
			isa = XCConfigurationList;
			buildConfigurations = (
				86260ED925CDC1DE009F3CB1 /* Debug */,
				86260EDA25CDC1DE009F3CB1 /* Release */,
			);
			defaultConfigurationIsVisible = 0;
			defaultConfigurationName = Release;
		};
		86260EDB25CDC1DE009F3CB1 /* Build configuration list for PBXNativeTarget "SplunkRumTests" */ = {
			isa = XCConfigurationList;
			buildConfigurations = (
				86260EDC25CDC1DE009F3CB1 /* Debug */,
				86260EDD25CDC1DE009F3CB1 /* Release */,
			);
			defaultConfigurationIsVisible = 0;
			defaultConfigurationName = Release;
		};
		E2AFD9F728473F7A000F53BF /* Build configuration list for PBXNativeTarget "SplunkRumDiskExportTests" */ = {
			isa = XCConfigurationList;
			buildConfigurations = (
				E2AFD9F828473F7A000F53BF /* Debug */,
				E2AFD9F928473F7A000F53BF /* Release */,
			);
			defaultConfigurationIsVisible = 0;
			defaultConfigurationName = Release;
		};
/* End XCConfigurationList section */

/* Begin XCRemoteSwiftPackageReference section */
		8610004426178DB9008B972A /* XCRemoteSwiftPackageReference "DeviceKit" */ = {
			isa = XCRemoteSwiftPackageReference;
			repositoryURL = "https://github.com/devicekit/DeviceKit";
			requirement = {
				kind = exactVersion;
				version = 4.4.0;
			};
		};
		86260EE425CDC27F009F3CB1 /* XCRemoteSwiftPackageReference "opentelemetry-swift" */ = {
			isa = XCRemoteSwiftPackageReference;
			repositoryURL = "https://github.com/open-telemetry/opentelemetry-swift";
			requirement = {
				kind = upToNextMajorVersion;
				minimumVersion = 1.1.0;
			};
		};
		865A5CA425DC34D8003A1E5A /* XCRemoteSwiftPackageReference "swifter" */ = {
			isa = XCRemoteSwiftPackageReference;
			repositoryURL = "https://github.com/httpswift/swifter.git";
			requirement = {
				kind = exactVersion;
				version = 1.5.0;
			};
		};
/* End XCRemoteSwiftPackageReference section */

/* Begin XCSwiftPackageProductDependency section */
		8610004526178DB9008B972A /* DeviceKit */ = {
			isa = XCSwiftPackageProductDependency;
			package = 8610004426178DB9008B972A /* XCRemoteSwiftPackageReference "DeviceKit" */;
			productName = DeviceKit;
		};
		865A5CA525DC34D8003A1E5A /* Swifter */ = {
			isa = XCSwiftPackageProductDependency;
			package = 865A5CA425DC34D8003A1E5A /* XCRemoteSwiftPackageReference "swifter" */;
			productName = Swifter;
		};
		869E0B85273AC46B00EBDA52 /* OpenTelemetryApi */ = {
			isa = XCSwiftPackageProductDependency;
			package = 86260EE425CDC27F009F3CB1 /* XCRemoteSwiftPackageReference "opentelemetry-swift" */;
			productName = OpenTelemetryApi;
		};
		869E0B87273AC47700EBDA52 /* OpenTelemetrySdk */ = {
			isa = XCSwiftPackageProductDependency;
			package = 86260EE425CDC27F009F3CB1 /* XCRemoteSwiftPackageReference "opentelemetry-swift" */;
			productName = OpenTelemetrySdk;
		};
		869E0B89273AC48000EBDA52 /* StdoutExporter */ = {
			isa = XCSwiftPackageProductDependency;
			package = 86260EE425CDC27F009F3CB1 /* XCRemoteSwiftPackageReference "opentelemetry-swift" */;
			productName = StdoutExporter;
		};
		869E0B8B273AC48B00EBDA52 /* ZipkinExporter */ = {
			isa = XCSwiftPackageProductDependency;
			package = 86260EE425CDC27F009F3CB1 /* XCRemoteSwiftPackageReference "opentelemetry-swift" */;
			productName = ZipkinExporter;
		};
		E2AFD9FE2847A397000F53BF /* Swifter */ = {
			isa = XCSwiftPackageProductDependency;
			package = 865A5CA425DC34D8003A1E5A /* XCRemoteSwiftPackageReference "swifter" */;
			productName = Swifter;
		};
/* End XCSwiftPackageProductDependency section */
	};
	rootObject = 86260EBB25CDC1DE009F3CB1 /* Project object */;
}<|MERGE_RESOLUTION|>--- conflicted
+++ resolved
@@ -326,13 +326,8 @@
 		86260EBB25CDC1DE009F3CB1 /* Project object */ = {
 			isa = PBXProject;
 			attributes = {
-<<<<<<< HEAD
 				LastSwiftUpdateCheck = 1240;
 				LastUpgradeCheck = 1340;
-=======
-				LastSwiftUpdateCheck = 1320;
-				LastUpgradeCheck = 1240;
->>>>>>> 1ee4da83
 				TargetAttributes = {
 					86260EC325CDC1DE009F3CB1 = {
 						CreatedOnToolsVersion = 12.4;
